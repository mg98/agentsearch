import torch
import torch.nn.functional as F
from torch_geometric.nn import GATv2Conv
from torch_geometric.data import Data, Batch
from agentsearch.utils.globals import EMBEDDING_DIM
from agentsearch.dataset.agents import Agent
from agentsearch.dataset.questions import Question
import random
import numpy as np
from typing import List, Tuple
from collections import defaultdict
import networkx as nx
import math

class GraphData(Data):
    def __init__(self, agents: list[Agent]):
        super().__init__()
        self.agents = agents
        self.agent_id_to_index = {agent.id: i for i, agent in enumerate(agents)}
        
        # Initialize edge structures
        self.edge_index = torch.empty((2, 0), dtype=torch.long)
        self.edge_attributes = torch.empty((0, EMBEDDING_DIM))
        
        # Trust scores for each edge (will be populated as edges are added)
        self.trust_scores = torch.empty(0, dtype=torch.float)
        
        # Normalization statistics (will be computed after all edges are added)
        self.trust_min = None
        self.trust_max = None
        
        # Build rich node features
        self.x = self._build_node_features()
        
    def _build_node_features(self) -> torch.Tensor:
        """
        Build node feature matrix using agent embeddings instead of one-hot encoding.
        This creates meaningful, low-dimensional representations.
        """
        num_nodes = len(self.agents)
        
        # Use agent embeddings as primary node features
        node_features = []
        for agent in self.agents:
            if agent.embedding is None:
                agent.load_embedding()
            node_features.append(agent.embedding)
        
        # Convert to tensor
        embedding_features = torch.tensor(np.array(node_features), dtype=torch.float32)
        
        # Add simple structural features (will be updated after edges are added)
        # Updated to include: degree (5) + transitive trust (3) = 8 total structural features
        # [in_degree, out_degree, avg_in_trust, avg_out_trust, pagerank, endorsement_score, two_hop_trust, trust_consistency]
        structural_features = torch.zeros(num_nodes, 8)
        
        # Combine features (EMBEDDING_DIM + 8 structural features)
        node_features = torch.cat([embedding_features, structural_features], dim=1)
        
        return node_features
    
    def _compute_pagerank(self) -> torch.Tensor:
        """
        Compute PageRank scores for all nodes using trust scores as edge weights.
        Returns tensor of PageRank scores for each node.
        """
        if self.edge_index.size(1) == 0:
            # No edges, return uniform PageRank scores
            return torch.ones(len(self.agents)) / len(self.agents)
        
        # Build NetworkX graph with trust scores as weights
        G = nx.DiGraph()
        G.add_nodes_from(range(len(self.agents)))
        
        # Add edges with trust scores as weights
        edge_list = self.edge_index.t().numpy()  # Convert to [num_edges, 2]
        trust_weights = self.trust_scores.numpy()
        
        for i, (source, target) in enumerate(edge_list):
            # Use trust score as edge weight (higher trust = higher weight)
            weight = trust_weights[i]
            if G.has_edge(source, target):
                # If edge already exists, average the weights
                G[source][target]['weight'] = (G[source][target]['weight'] + weight) / 2
            else:
                G.add_edge(source, target, weight=weight)
        
        # Compute PageRank with trust-weighted edges
        try:
            pagerank_dict = nx.pagerank(G, weight='weight', alpha=0.85, max_iter=100, tol=1e-6)
            pagerank_scores = torch.tensor([pagerank_dict[i] for i in range(len(self.agents))], dtype=torch.float32)
        except:
            # Fallback to uniform scores if PageRank fails
            print("Warning: PageRank computation failed, using uniform scores")
            pagerank_scores = torch.ones(len(self.agents)) / len(self.agents)
        
        return pagerank_scores
    
    def _compute_transitive_trust_features(self) -> torch.Tensor:
        """
        Compute transitive trust features specifically for 2-hop star topology.
        Returns tensor of transitive trust features for each node.
        """
        num_nodes = len(self.agents)
        
        # Initialize transitive features: [endorsement_score, two_hop_trust, trust_consistency]
        transitive_features = torch.zeros(num_nodes, 3)
        
        if self.edge_index.size(1) == 0:
            return transitive_features
        
        # Build adjacency matrix with trust weights
        adj_matrix = torch.zeros(num_nodes, num_nodes)
        edge_list = self.edge_index.t()
        
        for i, (source, target) in enumerate(edge_list):
            adj_matrix[source, target] = self.trust_scores[i]
        
        # 1. Endorsement Score: How many high-trust agents trust this agent
        for target_idx in range(num_nodes):
            incoming_edges = self.edge_index[1] == target_idx
            if incoming_edges.any():
                source_indices = self.edge_index[0][incoming_edges]
                trust_scores = self.trust_scores[incoming_edges]
                
                # Weight endorsements by the trustworthiness of endorsers
                endorser_trustworthiness = []
                for source_idx in source_indices:
                    # How much trust does this endorser receive from others?
                    endorser_incoming = (self.edge_index[1] == source_idx)
                    if endorser_incoming.any():
                        avg_trust_to_endorser = self.trust_scores[endorser_incoming].mean().item()
                    else:
                        avg_trust_to_endorser = 0.5  # Neutral if no incoming trust
                    endorser_trustworthiness.append(avg_trust_to_endorser)
                
                endorser_weights = torch.tensor(endorser_trustworthiness)
                weighted_endorsement = (trust_scores * endorser_weights).sum().item()
                transitive_features[target_idx, 0] = weighted_endorsement
        
        # 2. Two-hop Trust Propagation: A->B->C, what's the implied A->C trust?
        two_hop_trust = torch.matmul(adj_matrix, adj_matrix)  # A*A gives 2-hop paths
        
        for node_idx in range(num_nodes):
            # Average 2-hop trust received by this node
            two_hop_received = two_hop_trust[:, node_idx]
            non_zero_paths = two_hop_received[two_hop_received > 0]
            if len(non_zero_paths) > 0:
                transitive_features[node_idx, 1] = non_zero_paths.mean().item()
        
        # 3. Trust Consistency: How consistent are the trust scores involving this agent
        for node_idx in range(num_nodes):
            # Get all trust scores where this node is involved (as source or target)
            as_source = (self.edge_index[0] == node_idx)
            as_target = (self.edge_index[1] == node_idx)
            
            all_scores = torch.cat([
                self.trust_scores[as_source] if as_source.any() else torch.empty(0),
                self.trust_scores[as_target] if as_target.any() else torch.empty(0)
            ])
            
            if len(all_scores) > 1:
                # Higher consistency = lower variance = higher score
                consistency = 1.0 / (1.0 + all_scores.var().item())
                transitive_features[node_idx, 2] = consistency
            else:
                transitive_features[node_idx, 2] = 0.5  # Neutral if insufficient data
        
        return transitive_features

    def add_edge(self, source_agent: Agent, target_agent: Agent, question: Question, trust_score: float):
        """Add an edge with trust score and question embedding"""
        source_idx = self.agent_id_to_index[source_agent.id]
        target_idx = self.agent_id_to_index[target_agent.id]

        new_edge = torch.tensor([[source_idx], [target_idx]], dtype=torch.long)
        self.edge_index = torch.cat([self.edge_index, new_edge], dim=1)

        edge_attr = torch.cat([
<<<<<<< HEAD
            torch.tensor(question_embedding).float().unsqueeze(0)
=======
            torch.tensor(question.embedding).float().unsqueeze(0)
>>>>>>> 6e79ee81
        ], dim=1)
        self.edge_attributes = torch.cat([self.edge_attributes, edge_attr], dim=0)
        
        # Store trust score for structural feature computation
        self.trust_scores = torch.cat([self.trust_scores, torch.tensor([trust_score], dtype=torch.float)], dim=0)
    
    def finalize_features(self):
        """
        Normalize trust scores and compute degree, trust, PageRank, and transitive trust features 
        after all edges have been added. Enhanced with transitive trust patterns for 2-hop topology.
        """
        
        if self.edge_index.size(1) == 0:
            return  # No edges, keep zero degree features
        
        num_nodes = len(self.agents)
        
        # Compute PageRank scores
        pagerank_scores = self._compute_pagerank()
        
        # Compute transitive trust features
        transitive_features = self._compute_transitive_trust_features()
        
        # Compute enhanced degree features including PageRank
        degree_features = torch.zeros(num_nodes, 5)
        
        for node_idx in range(num_nodes):
            # Get incoming and outgoing edges
            in_edges = (self.edge_index[1] == node_idx).nonzero(as_tuple=True)[0]
            out_edges = (self.edge_index[0] == node_idx).nonzero(as_tuple=True)[0]
            
            # Basic degree features
            in_degree = len(in_edges)
            out_degree = len(out_edges)
            
            # Average trust scores
            avg_in_trust = self.trust_scores[in_edges].mean().item() if in_degree > 0 else 0.0
            avg_out_trust = self.trust_scores[out_edges].mean().item() if out_degree > 0 else 0.0
            
            degree_features[node_idx] = torch.tensor([
                in_degree / num_nodes,   # Normalized in-degree
                out_degree / num_nodes,  # Normalized out-degree  
                avg_in_trust,           # Average incoming trust (normalized)
                avg_out_trust,          # Average outgoing trust (normalized)
                pagerank_scores[node_idx].item()  # PageRank authority score
            ])
        
        # Combine all structural features: degree (5) + transitive (3) = 8 total
        structural_features = torch.cat([degree_features, transitive_features], dim=1)
        
        # Update the structural part of node features (last 8 columns now)
        embedding_dim = self.x.size(1) - 8  # Now 8 structural features
        self.x = torch.cat([self.x[:, :embedding_dim], structural_features], dim=1)
        
        print(f"Enhanced features computed: PageRank range [{pagerank_scores.min():.4f}, {pagerank_scores.max():.4f}]")
        print(f"Transitive features computed: Endorsement range [{transitive_features[:, 0].min():.4f}, {transitive_features[:, 0].max():.4f}]")
        print(f"Two-hop trust range [{transitive_features[:, 1].min():.4f}, {transitive_features[:, 1].max():.4f}]")
    
    def split(self, val_ratio=0.2):
        """Split edges into train and validation sets"""
        num_edges = self.edge_index.size(1)
        perm = torch.randperm(num_edges)
        
        val_size = int(num_edges * val_ratio)
        train_size = num_edges - val_size
        
        train_idx, val_idx = perm[:train_size], perm[train_size:]

        train_data = self.clone()
        val_data = self.clone()

        train_data.edge_index = self.edge_index[:, train_idx]
        train_data.edge_attributes = self.edge_attributes[train_idx]
        train_data.trust_scores = self.trust_scores[train_idx]
        
        val_data.edge_index = self.edge_index[:, val_idx]
        val_data.edge_attributes = self.edge_attributes[val_idx]
        val_data.trust_scores = self.trust_scores[val_idx]

        for data in [train_data, val_data]:
            data.prediction_edge_index = data.edge_index
            data.edge_trust_score = data.trust_scores.unsqueeze(1)
            data.edge_query_embedding = data.edge_attributes
            data.prediction_source_ids = data.edge_index[0]
            data.prediction_target_ids = data.edge_index[1]
        
        return train_data, val_data
    

    def apply_adversarial_attack(self, attack_vol: float):
        """
        Apply adversarial attack to a graph by flipping trust scores for a portion of agents.
        
        Args:
            graph: The base GraphData object with honest trust scores
            attack_vol: Float between 0 and 1 indicating the fraction of agents to make adversarial
        """
        core_agent_idx = 0
        
        # Find direct target agents by looking at edges from core agent
        direct_target_indices = set()
        for edge_idx in range(self.edge_index.size(1)):
            source_idx = self.edge_index[0, edge_idx].item()
            target_idx = self.edge_index[1, edge_idx].item()
            if source_idx == core_agent_idx:
                direct_target_indices.add(target_idx)
        
        # Also find agents that have edges TO any node (i.e., agents that asked questions)
        # These are the agents that could be adversarial
        agents_with_outgoing_edges = set()
        for edge_idx in range(self.edge_index.size(1)):
            source_idx = self.edge_index[0, edge_idx].item()
            if source_idx != core_agent_idx:
                agents_with_outgoing_edges.add(source_idx)
        
        # The agents that can be adversarial are those in direct_target_indices 
        # that also have outgoing edges
        potential_adversarial = sorted(list(direct_target_indices & agents_with_outgoing_edges))
        
        # Determine which agents are adversarial
        num_adversarial = int(attack_vol * len(potential_adversarial))
        adversarial_agent_indices = set(potential_adversarial[:num_adversarial])
        
        # Iterate through all edges and flip trust scores from adversarial agents
        for edge_idx in range(self.edge_index.size(1)):
            source_idx = self.edge_index[0, edge_idx].item()
            if source_idx in adversarial_agent_indices:
                self.trust_scores[edge_idx] = 1 - self.trust_scores[edge_idx]


class TrustGNN(torch.nn.Module):
    def __init__(self, num_nodes, node_feature_dim, hidden_dim=128):
        super(TrustGNN, self).__init__()
        
        self.num_nodes = num_nodes
        self.node_feature_dim = node_feature_dim
        
        # Extract just the agent embedding part (remove the 8 structural features)
        self.agent_embedding_dim = node_feature_dim - 8
        self.structural_feature_dim = 8
        
        # Direct semantic similarity features
        self.semantic_transform = torch.nn.Sequential(
            torch.nn.Linear(1, hidden_dim // 4),  # Semantic similarity feature
            torch.nn.ReLU(),
            torch.nn.Dropout(0.1)
        )
        
        # Query-Agent interaction networks (simplified)
        self.query_transform = torch.nn.Sequential(
            torch.nn.Linear(EMBEDDING_DIM, hidden_dim // 2),
            torch.nn.ReLU(),
            torch.nn.Dropout(0.1)
        )
        
        # Use EMBEDDING_DIM instead of agent_embedding_dim to handle dimension adjustments
        self.target_agent_transform = torch.nn.Sequential(
            torch.nn.Linear(EMBEDDING_DIM, hidden_dim // 2),
            torch.nn.ReLU(),
            torch.nn.Dropout(0.1)
        )
        
        # Transform structural features (including transitive trust features)
        self.structural_transform = torch.nn.Sequential(
            torch.nn.Linear(self.structural_feature_dim, hidden_dim // 4),
            torch.nn.ReLU(),
            torch.nn.Dropout(0.1)
        )
        
        # Combine semantic similarity + contextual features + structural features
        self.prediction_net = torch.nn.Sequential(
            torch.nn.Linear(hidden_dim + hidden_dim // 4 + hidden_dim // 4, 128),  # semantic + query + target + structural
            torch.nn.ReLU(),
            torch.nn.Dropout(0.2),
            torch.nn.Linear(128, 64),
            torch.nn.ReLU(),
            torch.nn.Dropout(0.1),
            torch.nn.Linear(64, 1)
        )

    def forward(self, data: GraphData):
        """Forward pass with direct semantic similarity features"""
        if data.prediction_edge_index.size(1) == 0:
            return torch.zeros((0,))
        
        # Get target agent embeddings and structural features separately
        target_indices = data.prediction_edge_index[1]
        target_agent_emb = data.x[target_indices, :self.agent_embedding_dim]  # [num_edges, agent_emb_dim]
        target_structural = data.x[target_indices, self.agent_embedding_dim:]  # [num_edges, structural_dim]
        query_emb = data.edge_query_embedding  # [num_edges, EMBEDDING_DIM]
        
        # Handle dimension mismatch - pad or truncate agent embeddings to match query dimension
        if target_agent_emb.size(1) != query_emb.size(1):
            if target_agent_emb.size(1) < query_emb.size(1):
                # Pad agent embeddings with zeros
                padding_size = query_emb.size(1) - target_agent_emb.size(1)
                padding = torch.zeros(target_agent_emb.size(0), padding_size, device=target_agent_emb.device)
                target_agent_emb = torch.cat([target_agent_emb, padding], dim=1)
            else:
                # Truncate agent embeddings
                target_agent_emb = target_agent_emb[:, :query_emb.size(1)]
        
        # Compute direct semantic similarity (cosine similarity)
        target_agent_emb_norm = F.normalize(target_agent_emb, p=2, dim=1)
        query_emb_norm = F.normalize(query_emb, p=2, dim=1)
        semantic_similarity = torch.sum(target_agent_emb_norm * query_emb_norm, dim=1, keepdim=True)  # [num_edges, 1]
        
        # Transform features
        semantic_features = self.semantic_transform(semantic_similarity)    # [num_edges, hidden_dim//4]
        query_features = self.query_transform(query_emb)                   # [num_edges, hidden_dim//2]
        target_features = self.target_agent_transform(target_agent_emb)    # [num_edges, hidden_dim//2]
        structural_features = self.structural_transform(target_structural) # [num_edges, hidden_dim//4]
        
        # Combine all features including transitive trust
        combined = torch.cat([semantic_features, query_features, target_features, structural_features], dim=1)
        
        # Predict trust score with more direct mapping
        raw_scores = self.prediction_net(combined).squeeze(-1)
        
        # Use sigmoid to map to [0,1] without complex normalization
        trust_scores = torch.sigmoid(raw_scores)
        
        return trust_scores<|MERGE_RESOLUTION|>--- conflicted
+++ resolved
@@ -177,11 +177,7 @@
         self.edge_index = torch.cat([self.edge_index, new_edge], dim=1)
 
         edge_attr = torch.cat([
-<<<<<<< HEAD
-            torch.tensor(question_embedding).float().unsqueeze(0)
-=======
             torch.tensor(question.embedding).float().unsqueeze(0)
->>>>>>> 6e79ee81
         ], dim=1)
         self.edge_attributes = torch.cat([self.edge_attributes, edge_attr], dim=0)
         
